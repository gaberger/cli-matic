--- conflicted
+++ resolved
@@ -957,10 +957,6 @@
                               (str "Option error: " (:error-text parsed-opts)))
       :NONE (invoke-subcmd (:subcommand-def parsed-opts) (:commandline parsed-opts)))))
 
-(def setup-defaults
-  {:global-help generate-global-help
-   :subcmd-help generate-subcmd-help})
-
 (defn run-cmd
   "This is the actual function that is executed.
   It wraps [[run-cmd*]] and then does the printing
@@ -969,11 +965,7 @@
   As it invokes `System.exit` you cannot use it from a REPL.
   "
   [args supplied-setup]
-<<<<<<< HEAD
-  (let [setup (merge setup-defaults supplied-setup)
-=======
   (let [setup (deep-merge setup-defaults supplied-setup)
->>>>>>> e39568c0
         {:keys [help stderr subcmd retval]}
         (run-cmd* setup (if (nil? args) [] args))]
     (if (not (empty? stderr))
@@ -983,15 +975,9 @@
          ["** ERROR: **" stderr "" ""]))))
     (cond
       (= :HELP-GLOBAL help)
-<<<<<<< HEAD
-      (println (asString ((setup :global-help) setup)))
-      (= :HELP-SUBCMD help)
-      (println (asString ((setup :subcmd-help) setup subcmd))))
-=======
       (println (asString ((get-in setup [:app :global-help]) setup)))
       (= :HELP-SUBCMD help)
       (println (asString ((get-in setup [:app :subcmd-help]) setup subcmd))))
->>>>>>> e39568c0
     (P/exit-script retval)))
 
 (st/instrument)